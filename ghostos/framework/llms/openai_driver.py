from typing import List, Iterable, Union, Optional, Tuple
from openai import OpenAI, AzureOpenAI
from httpx import Client
from httpx_socks import SyncProxyTransport
<<<<<<< HEAD
from openai import NOT_GIVEN, NotGiven
from openai.types.chat import ChatCompletion, ChatCompletionReasoningEffort
=======
from openai import NOT_GIVEN
from openai.types.chat import ChatCompletion
>>>>>>> f2bc3c9d
from openai.types.chat.chat_completion_stream_options_param import ChatCompletionStreamOptionsParam
from openai.types.chat.chat_completion_message_param import ChatCompletionMessageParam
from openai.types.chat.chat_completion_tool_param import ChatCompletionToolParam
from openai.types.chat.chat_completion_chunk import ChatCompletionChunk
from openai.types.chat.completion_create_params import Function
from ghostos.contracts.logger import LoggerItf, get_ghostos_logger
from ghostos.core.llms.tools import FunctionalToken
from ghostos.helpers import timestamp_ms
from ghostos.core.messages import (
    MessageStage,
    Message, OpenAIMessageParser, DefaultOpenAIMessageParser,
    CompletionUsagePayload, Role,
)
from ghostos.core.llms import (
<<<<<<< HEAD
    LLMDriver, LLMApi, ModelConf, ServiceConf, OPENAI_DRIVER_NAME, LITELLM_DRIVER_NAME, DEEPSEEK_DRIVER_NAME,
    Prompt, PromptPayload, PromptStorage,
    Compatible,
    FunctionalToken,
=======
    LLMDriver, LLMApi, ModelConf, ServiceConf, OPENAI_DRIVER_NAME,
    Prompt, PromptPayload, PromptStorage
>>>>>>> f2bc3c9d
)

__all__ = [ 'OpenAIDriver', 'OpenAIAdapter' ]


class FunctionalTokenPrompt(str):

    def format_tokens(self, tokens: Iterable[FunctionalToken]) -> str:
        lines = []
        for token in tokens:
            start = token.token
            end = token.end_token if token.end_token else ""
            description_lines = token.description.splitlines()
            description = "\n".join(['> ' + desc for desc in description_lines])
            lines.append(f"`{start}{end}`:\n\n{description}")
        return self.format(tokens="\n".join(lines))


DEFAULT_FUNCTIONAL_TOKEN_PROMPT = """
# Functional Token
You are equipped with `functional tokens` parser to understand your outputs.

A functional token is a set of special tokens that corresponds to a system callback function. 
When a functional token is present in your response, the subsequent output is treated as input parameters for this 
callback function. 
You shall embrace the parameter tokens by xml pattern. For example:
* functional token is start with `<moss>` and end with `</moss>`
* parameter tokens are `print("hello world")`
* the whole output should be: `say something if necessary...<moss>print("hello world")</moss>`

Below is a list of the functional tokens available for your use:

{tokens}

**Notices**

0. Your output without functional tokens will send directly.
1. If the functional tokens is invisible to the user. Do not mention their existence.
2. Use them only when necessary.
3. You can only use each functional token at most once during outputting.
"""


class OpenAIAdapter(LLMApi):
    """
    adapter class wrap openai api to ghostos.blueprint.kernel.llms.LLMApi
    """

    def __init__(
            self,
            service_conf: ServiceConf,
            model_conf: ModelConf,
            parser: OpenAIMessageParser,
            storage: PromptStorage,
            logger: LoggerItf,
            # deprecated:
            functional_token_prompt: Optional[str] = None,
            api_name: str = "",
    ):
        self._api_name = api_name
        self.service = service_conf.model_copy(deep=True)
        self.model = model_conf.model_copy(deep=True)
        self._storage: PromptStorage = storage
        self._logger = logger
        http_client = None
        if service_conf.proxy:
            transport = SyncProxyTransport.from_url(service_conf.proxy)
            http_client = Client(transport=transport)
        if service_conf.azure.api_key:
            self._client = AzureOpenAI(
                azure_endpoint=service_conf.base_url,
                api_version=service_conf.azure.api_version,
                api_key=service_conf.azure.api_key,
            )
        else:
            self._client = OpenAI(
                api_key=service_conf.token,
                base_url=service_conf.base_url,
                # todo: 未来再做更多细节.
                max_retries=0,
                http_client=http_client,
            )
        self._parser = parser
        if not functional_token_prompt:
            functional_token_prompt = DEFAULT_FUNCTIONAL_TOKEN_PROMPT
        self._functional_token_prompt = functional_token_prompt

    @property
    def name(self) -> str:
        return self._api_name

    def get_service(self) -> ServiceConf:
        return self.service

    def get_model(self) -> ModelConf:
        return self.model

    def text_completion(self, prompt: str) -> str:
        raise NotImplemented("text_completion is deprecated, implement it later")

    def parse_message_params(self, messages: List[Message]) -> List[ChatCompletionMessageParam]:
        messages = self.parse_by_compatible_settings(messages)
        return list(self._parser.parse_message_list(messages, self.model.message_types))

    @staticmethod
    def _parse_system_to_develop(messages: List[Message]) -> List[Message]:
        changed = []
        for message in messages:
            if message.role == Role.SYSTEM:
                message = message.model_copy(update={"role": Role.DEVELOPER.value}, deep=True)
            changed.append(message)
        return changed

    def parse_by_compatible_settings(self, messages: List[Message]) -> List[Message]:
        compatible = self._get_compatible_options()

        if compatible is None:
            return messages

        # developer role test
        if compatible.use_developer_role:
            messages = self._parse_system_to_develop(messages)
        else:
            changed = []
            for message in messages:
                if message.role == Role.DEVELOPER:
                    message = message.model_copy(update={"role": Role.SYSTEM.value}, deep=True)
                changed.append(message)
            messages = changed

        # allow system messages
        if not compatible.allow_system_in_messages:
            changed = []
            count = 0
            for message in messages:
                if count > 0 and message.role == Role.SYSTEM or message.role == Role.DEVELOPER:
                    name = f"__{message.role}__"
                    message = message.model_copy(update={"role": Role.USER.value, "name": name}, deep=True)
                changed.append(message)
                count += 1
            messages = changed
            self._logger.debug("[compatible] change messages system role to user role")

        if not compatible.allow_system_message:
            changed = []
            for message in messages:
                if message.role == Role.SYSTEM or message.role == Role.DEVELOPER:
                    name = f"__{message.role}__"
                    message = message.model_copy(update={"role": Role.USER.value, "name": name}, deep=True)
                changed.append(message)
            messages = changed
            self._logger.debug("[compatible] change all messages system role to user role")

        return messages

    def _chat_completion(self, prompt: Prompt, stream: bool) -> Union[ChatCompletion, Iterable[ChatCompletionChunk]]:
        prompt = self.parse_prompt(prompt)
        self._logger.info(f"start chat completion for prompt %s", prompt.id)
        include_usage = ChatCompletionStreamOptionsParam(include_usage=True) if stream else NOT_GIVEN
        messages = prompt.get_messages()
        messages = self.parse_message_params(messages)
        if not messages:
            raise AttributeError("empty chat!!")
        try:
            prompt.run_start = timestamp_ms()
            self._logger.debug(f"start chat completion messages %s", messages)
            functions, tools = self._get_prompt_functions_and_tools(prompt)
            return self._client.chat.completions.create(
                messages=messages,
                model=self.model.model,
                function_call=prompt.get_openai_function_call(),
                functions=functions,
                tools=tools,
                max_tokens=self.model.max_tokens,
                temperature=self.model.temperature,
                n=self.model.n,
                timeout=self.model.timeout,
                stream=stream,
                stream_options=include_usage,
                **self.model.kwargs,
            )
        except Exception as e:
            self._logger.error(f"error chat completion for prompt {prompt.id}: {e}")
            raise
        finally:
            self._logger.debug(f"end chat completion for prompt {prompt.id}")
            prompt.run_end = timestamp_ms()

    def _get_prompt_functions_and_tools(
            self,
            prompt: Prompt,
    ) -> Tuple[Union[List[Function], NotGiven], Union[List[ChatCompletionToolParam], NotGiven]]:
        functions = prompt.get_openai_functions()
        tools = prompt.get_openai_tools()
        if self.model.use_tools:
            functions = NOT_GIVEN
        else:
            tools = NOT_GIVEN
        # compatible check
        if not self._get_compatible_options().support_function_call:
            functions = NOT_GIVEN
            tools = NOT_GIVEN
        return functions, tools

    def _reasoning_completion(self, prompt: Prompt) -> ChatCompletion:
        if self.model.reasoning is None:
            raise NotImplementedError(f"current model {self.model} does not support reasoning completion ")

        prompt = self.parse_prompt(prompt)
        self._logger.info(
            "start reasoning completion for prompt %s, model %s, reasoning conf %s",
            prompt.id,
            self.model.model_dump(exclude_defaults=True),
            self.model.reasoning,
        )
        # include_usage = ChatCompletionStreamOptionsParam(include_usage=True) if stream else NOT_GIVEN
        messages = prompt.get_messages()
        messages = self.parse_message_params(messages)
        if not messages:
            raise AttributeError("empty chat!!")
        try:
            prompt.run_start = timestamp_ms()
            self._logger.debug(f"start reasoning completion messages %s", messages)
            functions, tools = self._get_prompt_functions_and_tools(prompt)
            if self.model.reasoning.effort is None:
                reasoning_effort = NOT_GIVEN
            else:
                reasoning_effort = self.model.reasoning.effort

            # todo: debug
            return self._client.chat.completions.create(
                messages=messages,
                model=self.model.model,
                # add this parameters then failed:
                # todo: add reasoning will issue error now.
                # Error code: 400 - {'error': {'message': "Unknown parameter: 'reasoning_effort'.",
                # 'type': 'invalid_request_error', 'param': 'reasoning_effort', 'code': 'unknown_parameter'}
                # reasoning_effort=reasoning_effort,
                # max_tokens=prompt.model.max_tokens,
                max_completion_tokens=prompt.model.reasoning.max_completion_tokens or NOT_GIVEN,
                function_call=prompt.get_openai_function_call(),
                functions=functions,
                tools=tools,
                n=self.model.n,
                timeout=self.model.timeout,
                **self.model.kwargs,
            )
        except Exception as e:
            self._logger.error(f"error reasoning completion for prompt {prompt.id}: {e}")
            raise
        finally:
            self._logger.debug(f"end reasoning completion for prompt {prompt.id}")
            prompt.run_end = timestamp_ms()

    def _reasoning_completion_stream(self, prompt: Prompt) -> Iterable[ChatCompletionChunk]:
        if self.model.reasoning is None:
            raise NotImplementedError(f"current model {self.model} does not support reasoning completion ")

        prompt = self.parse_prompt(prompt)
        self._logger.info(
            "start reasoning completion for prompt %s, model %s, reasoning conf %s",
            prompt.id,
            self.model.model_dump(exclude_defaults=True),
            self.model.reasoning,
        )
        # include_usage = ChatCompletionStreamOptionsParam(include_usage=True) if stream else NOT_GIVEN
        messages = prompt.get_messages()
        messages = self.parse_message_params(messages)
        if not messages:
            raise AttributeError("empty chat!!")
        try:
            prompt.run_start = timestamp_ms()
            self._logger.debug(f"start reasoning completion messages %s", messages)
            functions, tools = self._get_prompt_functions_and_tools(prompt)
            if self.model.reasoning.effort is None:
                reasoning_effort = NOT_GIVEN
            else:
                reasoning_effort = self.model.reasoning.effort

            yield from self._client.chat.completions.create(
                messages=messages,
                model=self.model.model,
                # add this parameters then failed:
                # todo: add reasoning will issue error now.
                # Error code: 400 - {'error': {'message': "Unknown parameter: 'reasoning_effort'.",
                # 'type': 'invalid_request_error', 'param': 'reasoning_effort', 'code': 'unknown_parameter'}
                # reasoning_effort=reasoning_effort,
                max_tokens=prompt.model.max_tokens,
                function_call=prompt.get_openai_function_call(),
                functions=functions,
                tools=tools,
                n=self.model.n,
                timeout=self.model.timeout,
                stream=True,
                **self.model.kwargs,
            )
        except Exception as e:
            self._logger.error(f"error reasoning completion for prompt {prompt.id}: {e}")
            raise
        finally:
            self._logger.debug(f"end reasoning completion for prompt {prompt.id}")
            prompt.run_end = timestamp_ms()

    def chat_completion(self, prompt: Prompt) -> Message:
        try:
            message: ChatCompletion = self._chat_completion(prompt, stream=False)
            prompt.first_token = timestamp_ms()
            prompt.added = [message]
            pack = self._parser.from_chat_completion(message.choices[0].message)
            # add completion usage
            self.model.set_payload(pack)
            if message.usage:
                usage = CompletionUsagePayload.from_usage(message.usage)
                usage.set_payload(pack)

            if not pack.is_complete():
                pack.chunk = False
            return pack
        except Exception as e:
            prompt.error = str(e)
            raise
        finally:
            self._storage.save(prompt)

    def reasoning_completion(self, prompt: Prompt) -> Iterable[Message]:
        try:
            cc: ChatCompletion = self._reasoning_completion(prompt)
            items = self._from_openai_chat_completion_item(cc)
            # add completion usage
            last_item = None
            for item in items:
                if not prompt.first_token:
                    prompt.first_token = timestamp_ms()
                if last_item is not None:
                    if last_item.is_complete():
                        prompt.added.append(last_item)
                    yield last_item
                last_item = item

            if last_item is not None:
                self.model.set_payload(last_item)
                if cc.usage:
                    usage = CompletionUsagePayload.from_usage(cc.usage)
                    usage.set_payload(last_item)

                if not last_item.is_complete():
                    last_item = last_item.as_tail()
                prompt.added.append(last_item)
                yield last_item
        except Exception as e:
            prompt.error = str(e)
            raise
        finally:
            self._storage.save(prompt)

    def _from_openai_chat_completion_item(self, message: ChatCompletion) -> Iterable[Message]:
        cc_item = message.choices[0].message
        return [self._parser.from_chat_completion(cc_item)]

    def _from_openai_chat_completion_chunks(self, chunks: Iterable[ChatCompletionChunk]) -> Iterable[Message]:
        yield from self._parser.from_chat_completion_chunks(chunks)

    def reasoning_completion_stream(self, prompt: Prompt) -> Iterable[Message]:
        # todo: openai is not support reasoning completion stream yet
        yield from self.reasoning_completion(prompt)

    def chat_completion_chunks(self, prompt: Prompt) -> Iterable[Message]:
        try:
            chunks: Iterable[ChatCompletionChunk] = self._chat_completion(prompt, stream=True)
            messages = self._from_openai_chat_completion_chunks(chunks)
            prompt_payload = PromptPayload.from_prompt(prompt)
            output = []
            for chunk in messages:
                if not prompt.first_token:
                    prompt.first_token = timestamp_ms()
                yield chunk
                if chunk.is_complete():
                    self.model.set_payload(chunk)
                    prompt_payload.set_payload(chunk)
                    output.append(chunk)
            prompt.added = output
        except Exception as e:
            prompt.error = str(e)
            raise
        finally:
            self._storage.save(prompt)

    def parse_prompt(self, prompt: Prompt) -> Prompt:
        prompt.model = self.model
        return prompt

    def _get_compatible_options(self) -> Compatible:
        return self.model.compatible or self.service.compatible or Compatible()


class OpenAIDriver(LLMDriver):
    """
    adapter
    """

    def __init__(self, storage: PromptStorage, logger: LoggerItf, parser: Optional[OpenAIMessageParser] = None):
        if parser is None:
            parser = DefaultOpenAIMessageParser(None, None)
        self._logger = logger
        self._parser = parser
        self._storage = storage

    def driver_name(self) -> str:
        return OPENAI_DRIVER_NAME

    def new(self, service: ServiceConf, model: ModelConf, api_name: str = "") -> LLMApi:
        get_ghostos_logger().debug(f"new llm api %s at service %s", model.model, service.name)
        return OpenAIAdapter(service, model, self._parser, self._storage, self._logger, api_name=api_name)<|MERGE_RESOLUTION|>--- conflicted
+++ resolved
@@ -2,39 +2,28 @@
 from openai import OpenAI, AzureOpenAI
 from httpx import Client
 from httpx_socks import SyncProxyTransport
-<<<<<<< HEAD
 from openai import NOT_GIVEN, NotGiven
-from openai.types.chat import ChatCompletion, ChatCompletionReasoningEffort
-=======
-from openai import NOT_GIVEN
 from openai.types.chat import ChatCompletion
->>>>>>> f2bc3c9d
 from openai.types.chat.chat_completion_stream_options_param import ChatCompletionStreamOptionsParam
 from openai.types.chat.chat_completion_message_param import ChatCompletionMessageParam
 from openai.types.chat.chat_completion_tool_param import ChatCompletionToolParam
 from openai.types.chat.chat_completion_chunk import ChatCompletionChunk
 from openai.types.chat.completion_create_params import Function
 from ghostos.contracts.logger import LoggerItf, get_ghostos_logger
-from ghostos.core.llms.tools import FunctionalToken
 from ghostos.helpers import timestamp_ms
 from ghostos.core.messages import (
-    MessageStage,
     Message, OpenAIMessageParser, DefaultOpenAIMessageParser,
     CompletionUsagePayload, Role,
 )
 from ghostos.core.llms import (
-<<<<<<< HEAD
-    LLMDriver, LLMApi, ModelConf, ServiceConf, OPENAI_DRIVER_NAME, LITELLM_DRIVER_NAME, DEEPSEEK_DRIVER_NAME,
-    Prompt, PromptPayload, PromptStorage,
-    Compatible,
+    LLMApi, LLMDriver,
+    ModelConf, ServiceConf, Compatible,
+    OPENAI_DRIVER_NAME, LITELLM_DRIVER_NAME, DEEPSEEK_DRIVER_NAME,
     FunctionalToken,
-=======
-    LLMDriver, LLMApi, ModelConf, ServiceConf, OPENAI_DRIVER_NAME,
     Prompt, PromptPayload, PromptStorage
->>>>>>> f2bc3c9d
 )
 
-__all__ = [ 'OpenAIDriver', 'OpenAIAdapter' ]
+__all__ = ['OpenAIDriver', 'OpenAIAdapter']
 
 
 class FunctionalTokenPrompt(str):
